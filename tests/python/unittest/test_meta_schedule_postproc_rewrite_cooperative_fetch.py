--- conflicted
+++ resolved
@@ -295,21 +295,13 @@
     sch.bind(loop=l51, thread_axis="threadIdx.y")
     b52 = sch.cache_read(block=b16, read_buffer_index=1, storage_scope="shared")
     sch.compute_at(block=b52, loop=l46, preserve_unit_loops=True)
-<<<<<<< HEAD
     _, _, _, _, l57, l58 = sch.get_loops(block=b52)
-=======
-    l53, l54, l55, l56, l57, l58 = sch.get_loops(block=b52)
->>>>>>> c2aad675
     l59 = sch.fuse(l57, l58)
     _, v61 = sch.sample_perfect_tile(loop=l59, n=2, max_innermost_factor=4, decision=[32768, 1])
     sch.annotate(block_or_loop=b52, ann_key="meta_schedule.cooperative_fetch", ann_val=v61)
     b62 = sch.cache_read(block=b16, read_buffer_index=2, storage_scope="shared")
     sch.compute_at(block=b62, loop=l46, preserve_unit_loops=True)
-<<<<<<< HEAD
     _, _, _, _, l67, l68 = sch.get_loops(block=b62)
-=======
-    l63, l64, l65, l66, l67, l68 = sch.get_loops(block=b62)
->>>>>>> c2aad675
     l69 = sch.fuse(l67, l68)
     _, v71 = sch.sample_perfect_tile(loop=l69, n=2, max_innermost_factor=4, decision=[8192, 4])
     sch.annotate(block_or_loop=b62, ann_key="meta_schedule.cooperative_fetch", ann_val=v71)
