--- conflicted
+++ resolved
@@ -85,8 +85,5 @@
 if __name__ == "__main__":
     test_expand_dims_infer_type()
     test_unary_op()
-<<<<<<< HEAD
     test_concatenate_infer_type()
-=======
-    test_softmax()
->>>>>>> cb2a599d
+    test_softmax()